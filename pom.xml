--- conflicted
+++ resolved
@@ -72,27 +72,7 @@
 		<url>https://issues.apache.org/jira/browse/PIRK</url>
 	</issueManagement>
 
-<<<<<<< HEAD
 	<repositories>
-		<repository>
-			<id>mvn-public</id>
-			<url>http://mvnrepository.com/artifact</url>
-			<snapshots>
-				<updatePolicy>always</updatePolicy>
-			</snapshots>
-		</repository>
-		<repository>
-			<id>repository.apache.org</id>
-			<name>Apache Repository</name>
-			<url>https://repository.apache.org/service/local/staging/deploy/maven2</url>
-			<releases>
-				<enabled>true</enabled>
-			</releases>
-			<snapshots>
-				<enabled>false</enabled>
-			</snapshots>
-		</repository>
-
 		<!-- This repository is TEMPORARY while we pilot additions to JNA-GMP -->
 		<!-- before we do a pull request and wait for Square to do a release  -->
 		<repository>
@@ -103,21 +83,9 @@
 				<updatePolicy>always</updatePolicy>
 			</snapshots>
 		</repository>
-
 	</repositories>
 
-	<distributionManagement>
-		<repository>
-			<id>repository.apache.org</id>
-			<name>Apache Repository</name>
-			<layout>default</layout>
-			<url>https://repository.apache.org/service/local/staging/deploy/maven2</url>
-			<uniqueVersion>false</uniqueVersion>
-		</repository>
-	</distributionManagement>
-
-=======
->>>>>>> d70b816e
+
 	<properties>
 		<project.build.sourceEncoding>UTF-8</project.build.sourceEncoding>
 		<maven.compiler.source>1.8</maven.compiler.source>
