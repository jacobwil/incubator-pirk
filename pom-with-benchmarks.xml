<?xml version="1.0" encoding="UTF-8"?>
<!--
  ~ Licensed to the Apache Software Foundation (ASF) under one or more
  ~ contributor license agreements.  See the NOTICE file distributed with
  ~ this work for additional information regarding copyright ownership.
  ~ The ASF licenses this file to You under the Apache License, Version 2.0
  ~ (the "License"); you may not use this file except in compliance with
  ~ the License.  You may obtain a copy of the License at
  ~
  ~    http://www.apache.org/licenses/LICENSE-2.0
  ~
  ~ Unless required by applicable law or agreed to in writing, software
  ~ distributed under the License is distributed on an "AS IS" BASIS,
  ~ WITHOUT WARRANTIES OR CONDITIONS OF ANY KIND, either express or implied.
  ~ See the License for the specific language governing permissions and
  ~ limitations under the License.
  -->

<project xmlns="http://maven.apache.org/POM/4.0.0" xmlns:xsi="http://www.w3.org/2001/XMLSchema-instance"
		 xsi:schemaLocation="http://maven.apache.org/POM/4.0.0 http://maven.apache.org/xsd/maven-4.0.0.xsd">
	<modelVersion>4.0.0</modelVersion>


	<groupId>org.apache.pirk</groupId>
	<artifactId>pirk</artifactId>
	<version>0.0.1-SNAPSHOT</version>
	<packaging>jar</packaging>

	<name>Apache Pirk (incubating) Project</name>
	<description>Apache Pirk (incubating) is a framework for scalable
		Private Information Retrieval (PIR). </description>
	<url>http://pirk.incubator.apache.org/</url>

	<!-- this is the year of inception at ASF -->
	<inceptionYear>2016</inceptionYear>

	<organization>
		<name>The Apache Software Foundation</name>
		<url>https://www.apache.org</url>
	</organization>

	<licenses>
		<license>
			<name>Apache License, Version 2.0</name>
			<url>https://www.apache.org/licenses/LICENSE-2.0</url>
		</license>
	</licenses>

	<mailingLists>
		<mailingList>
			<name>Dev</name>
			<subscribe>dev-subscribe@pirk.incubator.apache.org</subscribe>
			<unsubscribe>dev-unsubscribe@pirk.incubator.apache.org</unsubscribe>
			<post>dev@pirk.incubator.apache.org</post>
			<archive>http://mail-archives.apache.org/mod_mbox/incubator-pirk-dev/</archive>
		</mailingList>
		<mailingList>
			<name>Commits</name>
			<subscribe>commits-subscribe@pirk.incubator.apache.org</subscribe>
			<unsubscribe>commits-unsubscribe@pirk.incubator.apache.org</unsubscribe>
			<archive>http://mail-archives.apache.org/mod_mbox/incubator-pirk-commits</archive>
		</mailingList>
	</mailingLists>

	<repositories>
		<repository>
			<id>mvn-public</id>
			<url>http://mvnrepository.com/artifact</url>
			<snapshots>
				<updatePolicy>daily</updatePolicy>
			</snapshots>
		</repository>

		<repository>
			<id>conjars.org</id>
			<url>http://conjars.org/repo</url>
		</repository>
<<<<<<< HEAD
		
		<!-- This repository is TEMPORARY while we pilot additions to JNA-GMP -->
		<!-- before we do a pull request and wait for Square to do a release  -->
		<repository>
			<id>jna-gmp-mvn-repo-jacobwil</id>
			<url>https://raw.github.com/jacobwil/jna-gmp/mvn-repo</url>
			<snapshots>
				<enabled>true</enabled>
				<updatePolicy>always</updatePolicy>
			</snapshots>
		</repository> 
=======

>>>>>>> db0d1d7b
	</repositories>

	<properties>
		<project.build.sourceEncoding>UTF-8</project.build.sourceEncoding>
		<maven.compiler.source>1.8</maven.compiler.source>
		<maven.compiler.target>1.8</maven.compiler.target>
		<scala.version>2.10.4</scala.version>
		<jmh.version>1.13</jmh.version>
		<benchmarkjar.name>benchmarks</benchmarkjar.name>
		<javac.target>1.8</javac.target>
		<slf4j.version>1.7.21</slf4j.version>
		<log4j2.version>2.6.2</log4j2.version>
		<junit.version>4.12</junit.version>
		<log4j.configuration>log4j2.xml</log4j.configuration>
		<hadoop.version>2.7.2</hadoop.version>
		<apache-commons.version>3.3</apache-commons.version>
		<elasticsearch.version>2.3.3</elasticsearch.version>
		<spark-streaming.version>2.0.0</spark-streaming.version>
		<pirk.forkCount>1C</pirk.forkCount>
		<pirk.reuseForks>true</pirk.reuseForks>
    
    <jmh.version>1.11.3</jmh.version>
	</properties>

	<dependencies>
		<dependency>
			<groupId>junit</groupId>
			<artifactId>junit</artifactId>
			<version>4.12</version>
		</dependency>

		<dependency>
			<groupId>org.apache.commons</groupId>
			<artifactId>commons-math3</artifactId>
			<version>${apache-commons.version}</version>
		</dependency>

		<dependency>
			<groupId>com.googlecode.json-simple</groupId>
			<artifactId>json-simple</artifactId>
			<version>1.1</version>
		</dependency>

		<dependency>
			<groupId>commons-net</groupId>
			<artifactId>commons-net</artifactId>
			<version>${apache-commons.version}</version>
		</dependency>

		<dependency>
			<groupId>org.apache.hadoop</groupId>
			<artifactId>hadoop-common</artifactId>
			<version>${hadoop.version}</version>
			<exclusions>
				<exclusion>
					<groupId>org.slf4j</groupId>
					<artifactId>slf4j-log4j12</artifactId>
				</exclusion>
			</exclusions>
		</dependency>

		<dependency>
			<groupId>org.apache.hadoop</groupId>
			<artifactId>hadoop-mapreduce-client-core</artifactId>
			<version>${hadoop.version}</version>
			<exclusions>
				<exclusion>
					<groupId>org.slf4j</groupId>
					<artifactId>slf4j-log4j12</artifactId>
				</exclusion>
				<exclusion>
					<groupId>log4j</groupId>
					<artifactId>log4j</artifactId>
				</exclusion>
			</exclusions>
		</dependency>

		<dependency>
			<groupId>org.apache.hadoop</groupId>
			<artifactId>hadoop-client</artifactId>
			<version>${hadoop.version}</version>
			<exclusions>
				<exclusion>
					<groupId>org.slf4j</groupId>
					<artifactId>slf4j-log4j12</artifactId>
				</exclusion>
				<exclusion>
					<groupId>log4j</groupId>
					<artifactId>log4j</artifactId>
				</exclusion>
			</exclusions>
		</dependency>

		<dependency>
			<groupId>org.apache.spark</groupId>
			<artifactId>spark-core_2.11</artifactId>
			<version>1.6.1</version>
<<<<<<< HEAD
			<exclusions>
				<exclusion>
					<groupId>org.slf4j</groupId>
					<artifactId>slf4j-log4j12</artifactId>
				</exclusion>
				<exclusion>
					<groupId>log4j</groupId>
					<artifactId>log4j</artifactId>
				</exclusion>
			</exclusions>
		</dependency>

		<dependency>
=======
		</dependency>

		<dependency>
			<groupId>com.googlecode.json-simple</groupId>
			<artifactId>json-simple</artifactId>
			<version>1.1</version>
		</dependency>

		<dependency>
			<groupId>commons-net</groupId>
			<artifactId>commons-net</artifactId>
			<version>3.3</version>
		</dependency>

		<dependency>
>>>>>>> db0d1d7b
			<groupId>org.elasticsearch</groupId>
			<artifactId>elasticsearch-hadoop</artifactId>
			<version>${elasticsearch.version}</version>
			<exclusions>
				<exclusion>
					<artifactId>commons-net</artifactId>
					<groupId>commons-net</groupId>
				</exclusion>
				<exclusion>
					<groupId>org.apache.hive</groupId>
					<artifactId>hive-service</artifactId>
				</exclusion>
				<exclusion>
					<groupId>org.slf4j</groupId>
					<artifactId>slf4j-log4j12</artifactId>
				</exclusion>
				<exclusion>
					<groupId>log4j</groupId>
					<artifactId>log4j</artifactId>
				</exclusion>
				<exclusion>
					<groupId>org.apache.storm</groupId>
					<artifactId>storm-core</artifactId>
				</exclusion>
				<exclusion>
					<groupId>cascading</groupId>
					<artifactId>cascading-local</artifactId>
				</exclusion>
				<exclusion>
					<groupId>cascading</groupId>
					<artifactId>cascading-core</artifactId>
				</exclusion>
				<exclusion>
					<groupId>cascading</groupId>
					<artifactId>cascading-hadoop</artifactId>
				</exclusion>
			</exclusions>
		</dependency>

<<<<<<< HEAD
		<dependency>
			<groupId>org.apache.spark</groupId>
			<artifactId>spark-streaming_2.10</artifactId>
			<version>${spark-streaming.version}</version>
		</dependency>

		<!-- Sl4j modules -->
		<dependency>
			<groupId>org.slf4j</groupId>
			<artifactId>slf4j-api</artifactId>
			<version>${slf4j.version}</version>
		</dependency>

		<dependency>
			<groupId>org.apache.logging.log4j</groupId>
			<artifactId>log4j-slf4j-impl</artifactId>
			<version>2.6.2</version>
		</dependency>

		<dependency>
			<groupId>org.apache.logging.log4j</groupId>
			<artifactId>log4j-core</artifactId>
			<version>2.6.2</version>
		</dependency>
		
		<!-- Square's JNA GMP module -->
		<!-- This version is pulled from jacobwil's github *temporarily* -->
		<dependency>
			<groupId>com.squareup.jnagmp</groupId>
			<artifactId>jnagmp</artifactId>
			<version>1.1.1-SNAPSHOT</version>
=======
		<!-- Square's JNA GMP module-->
		<dependency>
			<groupId>com.squareup.jnagmp</groupId>
			<artifactId>jnagmp</artifactId>
			<version>1.1.0</version>
>>>>>>> db0d1d7b
		</dependency>
		<!-- JMH for benchmarking the Paillier functions -->
		<dependency>
			<groupId>org.openjdk.jmh</groupId>
			<artifactId>jmh-core</artifactId>
			<version>${jmh.version}</version>
		</dependency>
		<dependency>
			<groupId>org.openjdk.jmh</groupId>
			<artifactId>jmh-generator-annprocess</artifactId>
			<version>${jmh.version}</version>
		</dependency>

	</dependencies>

	<build>
		<plugins>
			<plugin>
				<groupId>org.apache.maven.plugins</groupId>
				<artifactId>maven-surefire-plugin</artifactId>
				<version>2.18</version>
				<configuration>
					<redirectTestOutputToFile>true</redirectTestOutputToFile>
					<argLine combine.children="append">-Xmx1G
						-Djava.net.preferIPv4Stack=true</argLine>
				</configuration>
				<dependencies>
					<dependency>
						<!-- Force surefire to use JUnit -->
						<groupId>org.apache.maven.surefire</groupId>
						<artifactId>surefire-junit4</artifactId>
						<version>2.18</version>
					</dependency>
				</dependencies>
			</plugin>
			<plugin>
				<groupId>org.apache.maven.plugins</groupId>
				<artifactId>maven-compiler-plugin</artifactId>
				<version>3.1</version>
				<configuration>
					<compilerVersion>${javac.target}</compilerVersion>
					<source>${javac.target}</source>
					<target>${javac.target}</target>
				</configuration>
			</plugin>
			<plugin>
				<groupId>org.apache.maven.plugins</groupId>
				<artifactId>maven-shade-plugin</artifactId>
				<version>2.4.3</version> <!-- older versions of maven-shade-plugin make JMH painful -->

				<executions>
					<execution>
						<phase>package</phase>
						<id>main</id>
						<goals>
							<goal>shade</goal>
						</goals>
						<configuration>
							<shadedArtifactAttached>true</shadedArtifactAttached>
							<shadedClassifierName>exe</shadedClassifierName>
							<transformers>
								<transformer
										implementation="org.apache.maven.plugins.shade.resource.ManifestResourceTransformer">
								</transformer>
								<transformer
										implementation="org.apache.maven.plugins.shade.resource.ServicesResourceTransformer">
								</transformer>
							</transformers>
							<filters>
								<filter>
									<artifact>*:*</artifact>
									<excludes>
										<exclude>META-INF/*.SF</exclude>
										<exclude>META-INF/*.DSA</exclude>
										<exclude>META-INF/*.RSA</exclude>
									</excludes>
								</filter>
							</filters>
						</configuration>
					</execution>
					<execution>
						<phase>package</phase>
						<id>benchmark</id>
						<goals>
							<goal>shade</goal>
						</goals>
						<configuration>
							<!-- The jar is very corrupted if it isn't minimized -->
							<minimizeJar>true</minimizeJar>
							<finalName>${benchmarkjar.name}</finalName>
							<transformers>
								<transformer implementation="org.apache.maven.plugins.shade.resource.ManifestResourceTransformer">
									<mainClass>org.openjdk.jmh.Main</mainClass>
								</transformer>
							</transformers>
							<filters>
								<filter>
									<!--
                                        Shading signed JARs will fail without this.
                                        http://stackoverflow.com/questions/999489/invalid-signature-file-when-attempting-to-run-a-jar
                                    -->
									<artifact>*:*</artifact>
									<excludes>
										<exclude>META-INF/*.SF</exclude>
										<exclude>META-INF/*.DSA</exclude>
										<exclude>META-INF/*.RSA</exclude>
									</excludes>
								</filter>
							</filters>
						</configuration>
					</execution>

				</executions>
			</plugin>
		</plugins>

		<pluginManagement>
			<plugins>
				<!--This plugin's configuration is used to store Eclipse m2e settings only. It has no influence on the Maven build itself.-->
				<plugin>
					<groupId>org.eclipse.m2e</groupId>
					<artifactId>lifecycle-mapping</artifactId>
					<version>1.0.0</version>
					<configuration>
						<lifecycleMappingMetadata>
							<pluginExecutions>
								<pluginExecution>
									<pluginExecutionFilter>
										<groupId>
											org.scala-tools
										</groupId>
										<artifactId>
											maven-scala-plugin
										</artifactId>
										<versionRange>
											[2.15.2,)
										</versionRange>
										<goals>
											<goal>testCompile</goal>
										</goals>
									</pluginExecutionFilter>
									<action>
										<ignore></ignore>
									</action>
								</pluginExecution>
							</pluginExecutions>
						</lifecycleMappingMetadata>
					</configuration>
				</plugin>
			</plugins>
		</pluginManagement>

	</build>

</project><|MERGE_RESOLUTION|>--- conflicted
+++ resolved
@@ -75,21 +75,7 @@
 			<id>conjars.org</id>
 			<url>http://conjars.org/repo</url>
 		</repository>
-<<<<<<< HEAD
-		
-		<!-- This repository is TEMPORARY while we pilot additions to JNA-GMP -->
-		<!-- before we do a pull request and wait for Square to do a release  -->
-		<repository>
-			<id>jna-gmp-mvn-repo-jacobwil</id>
-			<url>https://raw.github.com/jacobwil/jna-gmp/mvn-repo</url>
-			<snapshots>
-				<enabled>true</enabled>
-				<updatePolicy>always</updatePolicy>
-			</snapshots>
-		</repository> 
-=======
-
->>>>>>> db0d1d7b
+
 	</repositories>
 
 	<properties>
@@ -187,7 +173,6 @@
 			<groupId>org.apache.spark</groupId>
 			<artifactId>spark-core_2.11</artifactId>
 			<version>1.6.1</version>
-<<<<<<< HEAD
 			<exclusions>
 				<exclusion>
 					<groupId>org.slf4j</groupId>
@@ -198,10 +183,6 @@
 					<artifactId>log4j</artifactId>
 				</exclusion>
 			</exclusions>
-		</dependency>
-
-		<dependency>
-=======
 		</dependency>
 
 		<dependency>
@@ -217,7 +198,6 @@
 		</dependency>
 
 		<dependency>
->>>>>>> db0d1d7b
 			<groupId>org.elasticsearch</groupId>
 			<artifactId>elasticsearch-hadoop</artifactId>
 			<version>${elasticsearch.version}</version>
@@ -257,7 +237,6 @@
 			</exclusions>
 		</dependency>
 
-<<<<<<< HEAD
 		<dependency>
 			<groupId>org.apache.spark</groupId>
 			<artifactId>spark-streaming_2.10</artifactId>
@@ -289,24 +268,17 @@
 			<groupId>com.squareup.jnagmp</groupId>
 			<artifactId>jnagmp</artifactId>
 			<version>1.1.1-SNAPSHOT</version>
-=======
-		<!-- Square's JNA GMP module-->
-		<dependency>
-			<groupId>com.squareup.jnagmp</groupId>
-			<artifactId>jnagmp</artifactId>
-			<version>1.1.0</version>
->>>>>>> db0d1d7b
 		</dependency>
 		<!-- JMH for benchmarking the Paillier functions -->
 		<dependency>
-			<groupId>org.openjdk.jmh</groupId>
-			<artifactId>jmh-core</artifactId>
-			<version>${jmh.version}</version>
-		</dependency>
-		<dependency>
-			<groupId>org.openjdk.jmh</groupId>
-			<artifactId>jmh-generator-annprocess</artifactId>
-			<version>${jmh.version}</version>
+		    <groupId>org.openjdk.jmh</groupId>
+		    <artifactId>jmh-core</artifactId>
+		    <version>${jmh.version}</version>
+		</dependency>
+		<dependency>
+		    <groupId>org.openjdk.jmh</groupId>
+		    <artifactId>jmh-generator-annprocess</artifactId>
+		    <version>${jmh.version}</version>
 		</dependency>
 
 	</dependencies>
